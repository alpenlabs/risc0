--- conflicted
+++ resolved
@@ -689,11 +689,7 @@
 
 [[package]]
 name = "risc0-binfmt"
-<<<<<<< HEAD
 version = "1.2.0"
-=======
-version = "1.3.0-alpha.1"
->>>>>>> b140442a
 dependencies = [
  "anyhow",
  "borsh",
@@ -706,7 +702,7 @@
 
 [[package]]
 name = "risc0-circuit-keccak"
-version = "1.3.0-alpha.1"
+version = "1.2.0"
 dependencies = [
  "anyhow",
  "bytemuck",
@@ -720,11 +716,7 @@
 
 [[package]]
 name = "risc0-circuit-recursion"
-<<<<<<< HEAD
 version = "1.2.0"
-=======
-version = "1.3.0-alpha.1"
->>>>>>> b140442a
 dependencies = [
  "anyhow",
  "bytemuck",
@@ -737,11 +729,7 @@
 
 [[package]]
 name = "risc0-circuit-rv32im"
-<<<<<<< HEAD
 version = "1.2.0"
-=======
-version = "1.3.0-alpha.1"
->>>>>>> b140442a
 dependencies = [
  "anyhow",
  "metal",
@@ -755,11 +743,7 @@
 
 [[package]]
 name = "risc0-core"
-<<<<<<< HEAD
 version = "1.2.0"
-=======
-version = "1.3.0-alpha.1"
->>>>>>> b140442a
 dependencies = [
  "bytemuck",
  "rand_core",
@@ -767,11 +751,7 @@
 
 [[package]]
 name = "risc0-groth16"
-<<<<<<< HEAD
 version = "1.2.0"
-=======
-version = "1.3.0-alpha.1"
->>>>>>> b140442a
 dependencies = [
  "anyhow",
  "ark-bn254",
@@ -790,11 +770,7 @@
 
 [[package]]
 name = "risc0-zkp"
-<<<<<<< HEAD
 version = "1.2.0"
-=======
-version = "1.3.0-alpha.1"
->>>>>>> b140442a
 dependencies = [
  "anyhow",
  "blake2",
@@ -816,11 +792,7 @@
 
 [[package]]
 name = "risc0-zkvm"
-<<<<<<< HEAD
 version = "1.2.0"
-=======
-version = "1.3.0-alpha.1"
->>>>>>> b140442a
 dependencies = [
  "anyhow",
  "borsh",
@@ -846,11 +818,7 @@
 
 [[package]]
 name = "risc0-zkvm-platform"
-<<<<<<< HEAD
 version = "1.2.0"
-=======
-version = "1.3.0-alpha.1"
->>>>>>> b140442a
 dependencies = [
  "bytemuck",
  "getrandom",
